name: Go
on: [push]
jobs:

  test:
    name: test
    runs-on: ubuntu-latest
    steps:

    - name: Set up Go 1.13
      uses: actions/setup-go@v1
      with:
        go-version: 1.13
      id: go

    - name: Check out code into the Go module directory
      uses: actions/checkout@v1

    - name: Get dependencies
      run: |
        go mod download

    - name: Go test
<<<<<<< HEAD
      run: go test ./...
=======
      run: go test -v ./...
>>>>>>> 35fde25c
<|MERGE_RESOLUTION|>--- conflicted
+++ resolved
@@ -21,8 +21,4 @@
         go mod download
 
     - name: Go test
-<<<<<<< HEAD
       run: go test ./...
-=======
-      run: go test -v ./...
->>>>>>> 35fde25c
